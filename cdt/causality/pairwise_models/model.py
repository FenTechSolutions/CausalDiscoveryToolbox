"""
Pairwise causal models base class
Author: Diviyan Kalainathan
Date : 7/06/2017
"""
from sklearn.preprocessing import scale
from ...utils.Graph import DirectedGraph


class Pairwise_Model(object):
    """ Base class for all pairwise causal inference models

    Usage for undirected/directed graphs and CEPC df format.
    """
    def __init__(self):
        """ Init. """
        super(Pairwise_Model, self).__init__()

    def predict_proba(self, a, b):
        """ Prediction method for pairwise causal inference.
        predict is meant to be overridden in all subclasses

        :param a: Variable 1
        :param b: Variable 2
        :return: probability (Value : 1 if a->b and -1 if b->a)
        :rtype: float
        """
        raise NotImplementedError

    def predict_dataset(self, x):
        """ Causal prediction of a pairwise dataset (x,y)

        :param x: Pairwise dataset
        :type x: cepc_df format
        :return: predictions probabilities
        :rtype: list
        """

        pred = []
        for idx, row in x.iterrows():
            a = scale(row['A'].reshape((len(row['A']), 1)))
            b = scale(row['B'].reshape((len(row['B']), 1)))

            pred.append(self.predict_proba(a, b))
<<<<<<< HEAD
=======

>>>>>>> fbdec7b6
                
        return pred

    def orient_graph(self, df_data, umg):
        """ Orient an undirected graph using the pairwise method defined by the subclass
        Requirement : Name of the nodes in the graph correspond to name of the variables in df_data

        :param df_data: dataset
        :param umg: UndirectedGraph
        :return: Directed graph w/ weights
        :rtype: DirectedGraph
        """

        edges = umg.get_list_edges()
        graph = DirectedGraph()

        for edge in edges:
            a, b, c = edge
            weight = self.predict_proba(scale(df_data[a].as_matrix()), scale(df_data[b].as_matrix()))
            if weight > 0:  # a causes b
                graph.add(a, b, weight)
            else:
                graph.add(b, a, abs(weight))
        graph.remove_cycles()
        return graph



<|MERGE_RESOLUTION|>--- conflicted
+++ resolved
@@ -12,6 +12,7 @@
 
     Usage for undirected/directed graphs and CEPC df format.
     """
+
     def __init__(self):
         """ Init. """
         super(Pairwise_Model, self).__init__()
@@ -42,11 +43,7 @@
             b = scale(row['B'].reshape((len(row['B']), 1)))
 
             pred.append(self.predict_proba(a, b))
-<<<<<<< HEAD
-=======
 
->>>>>>> fbdec7b6
-                
         return pred
 
     def orient_graph(self, df_data, umg):
@@ -64,13 +61,11 @@
 
         for edge in edges:
             a, b, c = edge
-            weight = self.predict_proba(scale(df_data[a].as_matrix()), scale(df_data[b].as_matrix()))
+            weight = self.predict_proba(
+                scale(df_data[a].as_matrix()), scale(df_data[b].as_matrix()))
             if weight > 0:  # a causes b
                 graph.add(a, b, weight)
             else:
                 graph.add(b, a, abs(weight))
         graph.remove_cycles()
-        return graph
-
-
-
+        return graph